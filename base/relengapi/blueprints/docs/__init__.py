--- conflicted
+++ resolved
@@ -34,22 +34,14 @@
         'docs_build_dir')
 
 
-<<<<<<< HEAD
-def get_support(quiet=False):
-    if not hasattr(current_app, 'docs_websupport'):
-        basebuilddir = get_basebuilddir()
-        srcdir = os.path.join(basebuilddir, 'src')
-        builddir = os.path.join(basebuilddir, 'result')
-        kwargs = {}
-        if quiet:
-            kwargs['status'] = StringIO.StringIO()
-=======
-def get_support(force=False):
+def get_support(force=False, quiet=False):
     if not hasattr(current_app, 'docs_websupport') or force:
         builddir = get_builddir()
         # this is where files installed by setup.py's data_files go..
         srcdir = os.path.join(sys.prefix, 'relengapi-docs')
->>>>>>> b496c0c2
+        kwargs = {}
+        if quiet:
+            kwargs['status'] = StringIO.StringIO()
         current_app.docs_websupport = WebSupport(
             srcdir=srcdir,
             builddir=builddir,
@@ -87,101 +79,14 @@
     return send_from_directory(support.staticdir, path)
 
 
-def copy_resources(req, src, dest):
-    """
-    Copy resources recursively from ``src``, relative to the setuptools
-    Requirement ``req``, to the actual filesystem directory ``dest``.
-    This uses the resource-access API, and as such is compatible with zip
-    distributions.
-    """
-    src = src.rstrip('/')
-    if not pkg_resources.resource_exists(req, src):
-        return
-    if pkg_resources.resource_isdir(req, src):
-        if not os.path.exists(dest):
-            os.makedirs(dest)
-        for f in pkg_resources.resource_listdir(req, src):
-            copy_resources(req, '{0}/{1}'.format(src, f),
-                                os.path.join(dest, f))
-    else:
-        logger.debug("copying %s::%s to %r", req, src, dest)
-        shutil.copyfileobj(pkg_resources.resource_stream(req, src),
-                           open(dest, "wb"))
-
-
-def copy_base_doc_tree(destdir):
-    req = pkg_resources.Requirement.parse('relengapi')
-    req = pkg_resources.working_set.find(req).as_requirement()
-    logger.info("Copying base doc tree from %s", req)
-    copy_resources(req, 'relengapi/blueprints/docs/base', destdir)
-
-
-def merge_doc_tree(req, destdir):
-    dist = pkg_resources.working_set.find(req)
-    if not pkg_resources.resource_isdir(req, 'relengapi/docs'):
-        return
-    logger.info("Merging doc tree from %s", req)
-
-    # merging works like this:
-    #  $dist/relengapi/docs/$tld/ -> $destdir/$tld/$distname/
-    # where $tld is a top-level directory (e.g., 'deployment').
-
-    for f in pkg_resources.resource_listdir(req, 'relengapi/docs'):
-        srcpath = 'relengapi/docs/{}'.format(f)
-        if not pkg_resources.resource_isdir(req, srcpath):
-            logger.warning(
-                "%s:%r is not a directory; ignored", req, srcpath)
-            continue
-        if not os.path.isdir(os.path.join(destdir, f)):
-            logger.warning("%s:%r does not corespond to a top-level directory "
-                           "in the base doc tree; ignored", req, srcpath)
-            continue
-        # sort relengapi's docs above other projects
-        dist_name = dist.key if dist.key != 'relengapi' else '@relengapi'
-        destpath = os.path.join(destdir, f, dist_name)
-        copy_resources(req, srcpath, destpath)
-
-
-def build(quiet=False):
-    # the build process is two-part: first, copy all of the build trees
-    # from all installed blueprints into a single tree under basebuilddir/src,
-    # then point the WebSupport instance at that directory and build it.
-    basebuilddir = get_basebuilddir()
-    srcdir = os.path.join(basebuilddir, 'src')
-    if os.path.exists(srcdir):
-        shutil.rmtree(srcdir)
-
-    # build the framework
-    copy_base_doc_tree(srcdir)
-
-    # now enumerate the other distributions providing relengapi blueprints
-    entry_points = pkg_resources.iter_entry_points('relengapi_blueprints')
-    dists = sorted(set(ep.dist for ep in entry_points))
-    for dist in dists:
-        merge_doc_tree(dist.as_requirement(), srcdir)
-
-    # now that the source is accumulated, build it
-    get_support(quiet=quiet).build()
-
-
 class BuildDocsSubcommand(subcommands.Subcommand):
 
     def make_parser(self, subparsers):
         parser = subparsers.add_parser('build-docs',
                                        help='make a built version of the '
                                             'sphinx documentation')
-<<<<<<< HEAD
-        parser.add_argument("--debug", action='store_true',
-                            help="Show debug logging")
         parser.add_argument("--quiet", action='store_true',
                             help="Quiet output")
-        return parser
-
-    def run(self, parser, args):
-        if not args.debug:
-            logger.setLevel(logging.INFO)
-        build(quiet=args.quiet)
-=======
         parser.add_argument("--development", '-d', action='store_true',
                             help="""Build docs in development mode.  Use this if the
                                  relengapi packages are installed with `setup.py
@@ -207,7 +112,7 @@
         # force get_support to create a fresh WebSupport object since it
         # creates some directories in its constructor, which may have been
         # called before the builddir was erased.
-        support = get_support(force=True)
+        support = get_support(force=True, quiet=args.quiet)
 
         # if we're in development mode, go find and merge all of the `docs`
         # directories from any distribution with a relengapi blueprint into the
@@ -225,5 +130,4 @@
                 self.copy_docs(docs_dir, support.srcdir)
 
         # actually build the docs
-        support.build()
->>>>>>> b496c0c2
+        support.build()