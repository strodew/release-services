# License, v. 2.0. If a copy of the MPL was not distributed with this
# file, You can obtain one at http://mozilla.org/MPL/2.0/.

from flask.ext.login import current_user
<<<<<<< HEAD
from nose.tools import eq_
from relengapi.testing import TestContext
=======
from relengapi.lib.testing.context import TestContext
>>>>>>> cdafb951


test_context = TestContext(
    config={'RELENGAPI_AUTHENTICATION': {'type': 'external', 'environ': 'TEST'}})


@test_context
def test_external_login_logout(app, client):
    @app.route('/username')
    def username():
        return str(current_user)

    rv = client.get("/username")
    eq_((rv.status_code, rv.data), (200, "anonymous:"))
    rv = client.get(
        "/userauth/login?next=%2Fusername", environ_overrides={'TEST': 'jimmy'})
    eq_((rv.status_code, rv.headers['Location']), (
        302, "http://localhost/username"))
    rv = client.get("/username")
    eq_((rv.status_code, rv.data), (200, "human:jimmy"))
    rv = client.get("/userauth/logout")
    eq_((rv.status_code, rv.headers['Location']), (302, "http://localhost/"))
    rv = client.get("/username")
    eq_((rv.status_code, rv.data), (200, "anonymous:"))<|MERGE_RESOLUTION|>--- conflicted
+++ resolved
@@ -2,12 +2,8 @@
 # file, You can obtain one at http://mozilla.org/MPL/2.0/.
 
 from flask.ext.login import current_user
-<<<<<<< HEAD
 from nose.tools import eq_
-from relengapi.testing import TestContext
-=======
 from relengapi.lib.testing.context import TestContext
->>>>>>> cdafb951
 
 
 test_context = TestContext(
