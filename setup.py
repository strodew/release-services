#!/usr/bin/env python
# This Source Code Form is subject to the terms of the Mozilla Public
# License, v. 2.0. If a copy of the MPL was not distributed with this
# file, You can obtain one at http://mozilla.org/MPL/2.0/.

import os
from setuptools import setup, find_packages

data_patterns = [
    'templates/**.html',
    'static/**.html',
    'static/**.jpg',
    'static/**.css',
    'static/**.js',
    'static/**.txt',
]

setup(
    name='relengapi-slaveloan',
    version='0.1',
    description='Slave Loan blueprint for RelengAPI',
    author='Justin Wood',
    author_email='callek@mozilla.com',
    url='https://github.com/mozilla/build-relengapi-slaveloan',
    entry_points={
<<<<<<< HEAD
        "relengapi.blueprints": [
            'slaveloan = relengapi.blueprints.slaveloan:bp',
        ],
        "relengapi.metadata": [
            'relengapi-slaveloan = relengapi.blueprints.slaveloan.metadata:data',
=======
        "relengapi.metadata": [
            'relengapi-skeleton = relengapi.blueprints.skeleton:metadata',
        ],
        "relengapi_blueprints": [
            'mapper = relengapi.blueprints.slaveloan:bp',
>>>>>>> 1548a04f
        ],
    },
    packages=find_packages(),
    namespace_packages=['relengapi', 'relengapi.blueprints'],
    data_files=[
        ('relengapi-' + dirpath, [os.path.join(dirpath, f) for f in files])
        for dirpath, _, files in os.walk('docs')
        # don't include directories not containing any files, as they will be
        # included in installed-files.txt, and deleted (rm -rf) on uninstall;
        # see https://bugzilla.mozilla.org/show_bug.cgi?id=1088676
        if files
    ],
    package_data={  # NOTE: these files must *also* be specified in MANIFEST.in
        'relengapi.blueprints.slaveloan': data_patterns + [
            'docs/**.rst'
        ],
    },
    include_package_data=True,
    license='MPL2',
    install_requires=[
        "Flask",
        "furl",
        "relengapi>=0.3",
        "redo",
        "bzrest",
    ],
    extras_require={
        'test': [
            'nose',
            'mock',
            'pep8',
            'pyflakes',
            'coverage',
        ]
    },
)<|MERGE_RESOLUTION|>--- conflicted
+++ resolved
@@ -23,19 +23,11 @@
     author_email='callek@mozilla.com',
     url='https://github.com/mozilla/build-relengapi-slaveloan',
     entry_points={
-<<<<<<< HEAD
         "relengapi.blueprints": [
             'slaveloan = relengapi.blueprints.slaveloan:bp',
         ],
         "relengapi.metadata": [
             'relengapi-slaveloan = relengapi.blueprints.slaveloan.metadata:data',
-=======
-        "relengapi.metadata": [
-            'relengapi-skeleton = relengapi.blueprints.skeleton:metadata',
-        ],
-        "relengapi_blueprints": [
-            'mapper = relengapi.blueprints.slaveloan:bp',
->>>>>>> 1548a04f
         ],
     },
     packages=find_packages(),
