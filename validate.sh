--- conflicted
+++ resolved
@@ -64,16 +64,11 @@
 
 [ -z "$VIRTUAL_ENV" ] && fail "Need an activated virtualenv with relengapi installed"
 
-<<<<<<< HEAD
-status "running pep8"
-pep8 --config=./pep8rc relengapi || not_ok "pep8 failed"
-=======
 tmpbase=$(mktemp -d -t tmpbase.XXXXXX)
 trap 'rm -rf ${tmpbase}; exit 1' 1 2 3 15
 
 status "running pep8"
 pep8 --config=pep8rc relengapi || not_ok "pep8 failed"
->>>>>>> fa37e970
 
 status "running pyflakes"
 pyflakes relengapi || not_ok "pyflakes failed"
@@ -82,11 +77,7 @@
 modified=false
 for filename in `find relengapi -type f -name "*.py" -print` ; do
     rv=0
-<<<<<<< HEAD
-    python fiximports.py "$filename" || rv=$?
-=======
     python misc/fiximports.py "$filename" || rv=$?
->>>>>>> fa37e970
     case $rv in
         0) ;;
         1) not_ok "cannot fix imports of $filename" ;;
@@ -95,9 +86,6 @@
 done
 $modified && not_ok "some imports were re-ordered and changes will need to be committed"
 
-<<<<<<< HEAD
-show_results
-=======
 status "building docs"
 relengapi build-docs --development || not_ok "build-docs failed"
 
@@ -216,5 +204,4 @@
     rm -rf ${tmpbase}/skeltest
 fi
 
-show_results
->>>>>>> fa37e970
+show_results