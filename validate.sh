#! /bin/bash
# This Source Code Form is subject to the terms of the Mozilla Public
# License, v. 2.0. If a copy of the MPL was not distributed with this
# file, You can obtain one at http://mozilla.org/MPL/2.0/.

## tweakable parameters

# minimum acceptable coverage percentage
COVERAGE_MIN=96

# project name
PROJECT=relengapi-slaveloan

set -e

# some colors

_ESC=$'\e'
GREEN="$_ESC[0;32m"
MAGENTA="$_ESC[0;35m"
RED="$_ESC[0;31m"
LTCYAN="$_ESC[1;36m"
YELLOW="$_ESC[1;33m"
NORM="$_ESC[0;0m"

fail() {
    echo "${RED}${@}${NORM}"
    exit 1
}

status() {
    echo "${LTCYAN}-- ${*} --${NORM}"
}

ok=true
problem_summary=""

not_ok() {
    ok=false
    echo "${RED}** ${*} **${NORM}"
    problem_summary="$problem_summary"$'\n'"${RED}**${NORM} ${*}"
}

warning() {
    echo "${YELLOW}** ${*} **${NORM}"
    problem_summary="$problem_summary"$'\n'"${YELLOW}**${NORM} ${*} (warning)"
}

show_results() {
    echo ""
    if $ok; then
        if [ -z "${problem_summary}" ]; then
            echo "${GREEN}GOOD!${NORM}"
        else
            echo "${YELLOW}WARNINGS${NORM}${problem_summary}"
        fi
    else
        echo "${RED}NO GOOD!${NORM}${problem_summary}"
        return 1
    fi
}

cd "$( dirname "${BASH_SOURCE[0]}" )"

[ -z "$VIRTUAL_ENV" ] && fail "Need an activated virtualenv with relengapi installed"

tmpbase=$(mktemp -d -t tmpbase.XXXXXX)
trap 'rm -rf ${tmpbase}; exit 1' 1 2 3 15

status "running pep8"
pep8 --config=pep8rc relengapi || not_ok "pep8 failed"

status "running pyflakes"
pyflakes relengapi || not_ok "pyflakes failed"

status "checking import module convention in modified files"
modified=false
for filename in `find relengapi -type f -name "*.py" -print` ; do
    rv=0
    python misc/fiximports.py "$filename" || rv=$?
    case $rv in
        0) ;;
        1) not_ok "cannot fix imports of $filename" ;;
        2) modified=true ;;
    esac
done
$modified && not_ok "some imports were re-ordered and changes will need to be committed"

status "building docs"
relengapi build-docs --development || not_ok "build-docs failed"

status "running tests (under coverage)"
coverage erase || not_ok "coverage failed"
coverage run --rcfile=coveragerc --source=relengapi $(which relengapi) run-tests || not_ok "tests failed"

status "checking coverage"
coverage report --rcfile=coveragerc --fail-under=${COVERAGE_MIN} >${tmpbase}/covreport || not_ok "less than ${COVERAGE_MIN}% coverage"
coverage html --rcfile=coveragerc -d .coverage-html
head -n2 ${tmpbase}/covreport
tail -n1 ${tmpbase}/covreport

# get the version
version=`python -c 'import pkg_resources; print pkg_resources.require("'${PROJECT}'")[0].version'`

# remove SOURCES.txt, as it caches the expected contents of the package,
# over and above those specified in setup.py, MANIFEST, and MANIFEST.in
rm -f "*.egg-info/SOURCES.txt"

# get the list of files git thinks should be present
status "getting file list from git"
git_only='
    .gitignore
    .travis.yml
    pep8rc
    coveragerc
    validate.sh
    misc/fiximports.py
'
git ls-files . | while read f; do
                    ignore=false
                    for go in $git_only; do
                        [ "$go" = "$f" ] && ignore=true
                    done
                    $ignore || echo $f
                 done | sort > ${tmpbase}/git-files

# get the list of files in an sdist tarball
status "getting file list from sdist"
python setup.py -q sdist --dist-dir=${tmpbase}
tarball="${tmpbase}/${PROJECT}-${version}.tar.gz"
[ -f ${tarball} ] || fail "No tarball at ${tarball}"
# exclude directories and a few auto-generated files from the tarball contents
tar -ztf $tarball | grep -v  '/$' | cut -d/ -f 2- | grep -vE '(egg-info|PKG-INFO|setup.cfg)' | sort > ${tmpbase}/sdist-files

# get the list of files *installed* from that tarball
status "getting file list from install"
(
    cd "${tmpbase}"
    tar -zxf ${tarball}
    cd `basename ${tarball%.tar.gz}`
    python setup.py -q install --root $tmpbase/root --record=installed.txt

    # sometimes setuptools includes directories here, so filter those out
    cat installed.txt | while read f; do
        [ -f "$tmpbase/root/$f" ] && echo $f
    done > installed.txt~
    mv installed.txt~ installed.txt

    (
        # get everything installed under site-packages, and trim up to and including site-packages/ on each line,
        # excluding .pyc files
        grep "site-packages/relengapi/" installed.txt | grep -v '\.pyc$' | sed -e 's!.*/site-packages/!!'
        # get all installed $prefix/relengapi-docs
        grep '/relengapi-docs/' installed.txt | sed -e 's!.*/relengapi-docs/!docs/!'
    ) | sort > ${tmpbase}/install-files
)

# and calculate the list of git files that we expect to see installed:
# anything not at the top level, but not the namespaced __init__.py's
grep / ${tmpbase}/git-files | grep -Ev '^relengapi/(blueprints/|)__init__\.py$' > ${tmpbase}/git-expected-installed

# start comparing!
pushd ${tmpbase}
status "comparing git and sdist"
diff -u git-files sdist-files || not_ok "sdist files differ from files in git"
status "comparing git and install"
diff -u git-expected-installed install-files || not_ok "installed files differ from files in git"
popd >/dev/null

# This part only applies for the skel.eton project itself -- it
# attempts to follow the instructions for creating a new blueprint.  Other
# blueprints should just leave it here, unused, to reduce merge conflicts.  The
# use of [s] here prevents the global sed operation from modifying the word in
# this conditional.
if [[ "${PROJECT}" =~ relengapi-[s]keleton ]]; then
    srcdir=$PWD
    status "testing creation of a new blueprint"
    cp -r . ${tmpbase}/bubbler
    cd ${tmpbase}/bubbler
<<<<<<< HEAD
    find * -name '*slaveloan*' | while read s; do d=$(echo $s | sed s/slaveloan/bubbler/g); mv $s $d; done
    git grep slaveloan | cut -d: -f 1 | sort -u | while read s; do sed s/slaveloan/bubbler/ < $s > $s~; mv $s~ $s; done
=======
    find * -name '*skeleton*' | while read s; do d=$(echo $s | sed s/skeleton/bubbler/g); mv $s $d; done
    git grep skeleton | cut -d: -f 1 | sort -u | while read s; do sed s/skeleton/bubbler/g < $s > $s~; mv $s~ $s; done
>>>>>>> 75908357
    {
        virtualenv skeltest --no-site-packages &&
        skeltest/bin/pip install -e .[test] &&
        skeltest/bin/relengapi run-tests &&
        skeltest/bin/relengapi build-docs --development
    } || not_ok "creation of a new blueprint from slaveloan failed"
    cd ${srcdir}
    rm -rf ${tmpbase}/bubbler

    status "testing installs and uninstalls"
    # this is a regression test for https://github.com/mozilla/build-relengapi-slaveloan/pull/3
    mkdir ${tmpbase}/skeltest
    cd ${tmpbase}/skeltest
    {
        virtualenv ${tmpbase}/skeltest --no-site-packages &&
        ${tmpbase}/skeltest/bin/pip install relengapi[test] &&
        ${tmpbase}/skeltest/bin/pip install ${srcdir} &&
        ${tmpbase}/skeltest/bin/pip uninstall -y relengapi-slaveloan &&
        ${tmpbase}/skeltest/bin/relengapi run-tests &&
        ${tmpbase}/skeltest/bin/relengapi build-docs
    } || not_ok "install/uninstall test failed"
    cd ${srcdir}
    rm -rf ${tmpbase}/skeltest
fi

show_results<|MERGE_RESOLUTION|>--- conflicted
+++ resolved
@@ -177,13 +177,8 @@
     status "testing creation of a new blueprint"
     cp -r . ${tmpbase}/bubbler
     cd ${tmpbase}/bubbler
-<<<<<<< HEAD
     find * -name '*slaveloan*' | while read s; do d=$(echo $s | sed s/slaveloan/bubbler/g); mv $s $d; done
-    git grep slaveloan | cut -d: -f 1 | sort -u | while read s; do sed s/slaveloan/bubbler/ < $s > $s~; mv $s~ $s; done
-=======
-    find * -name '*skeleton*' | while read s; do d=$(echo $s | sed s/skeleton/bubbler/g); mv $s $d; done
-    git grep skeleton | cut -d: -f 1 | sort -u | while read s; do sed s/skeleton/bubbler/g < $s > $s~; mv $s~ $s; done
->>>>>>> 75908357
+    git grep slaveloan | cut -d: -f 1 | sort -u | while read s; do sed s/slaveloan/bubbler/g < $s > $s~; mv $s~ $s; done
     {
         virtualenv skeltest --no-site-packages &&
         skeltest/bin/pip install -e .[test] &&
@@ -194,7 +189,7 @@
     rm -rf ${tmpbase}/bubbler
 
     status "testing installs and uninstalls"
-    # this is a regression test for https://github.com/mozilla/build-relengapi-slaveloan/pull/3
+    # this is a regression test for https://github.com/mozilla/build-relengapi-skeleton/pull/3
     mkdir ${tmpbase}/skeltest
     cd ${tmpbase}/skeltest
     {
