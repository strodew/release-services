# This Source Code Form is subject to the terms of the Mozilla Public
# License, v. 2.0. If a copy of the MPL was not distributed with this
# file, You can obtain one at http://mozilla.org/MPL/2.0/.

import random
import socket

from furl import furl

import bzrest
import requests

from requests import RequestException

from flask import current_app
from functools import wraps
from redo import retry
from relengapi.blueprints.slaveloan import bugzilla
from relengapi.blueprints.slaveloan import slave_mappings
from relengapi.blueprints.slaveloan.model import History
from relengapi.blueprints.slaveloan.model import Loans
from relengapi.blueprints.slaveloan.model import Machines
from relengapi.blueprints.slaveloan.model import ManualActions
from relengapi.lib.celery import task
from relengapi.util import tz

import celery
import logging

logger = logging.getLogger(__name__)


def add_task_to_history(loanid, msg):
    session = current_app.db.session('relengapi')
    l = session.query(Loans).get(loanid)
    history = History(for_loan=l,
                      timestamp=tz.utcnow(),
                      msg=msg)
    session.add(history)
    session.commit()
    logger.debug("Log_line: %s" % msg)


def add_to_history(before=None, after=None):
    def decorator(f):
        @wraps(f)
        def wrapper(*args, **kwargs):
            bound_task = None
            loanid = kwargs.get("loanid", None)
            if args and isinstance(args[0], celery.Task):
                bound_task = args[0]
            if before:
                add_task_to_history(loanid, before.format(**locals()))
            retval = f(*args, **kwargs)
            if after:
                add_task_to_history(loanid, after.format(**locals()))
            return retval
        return wrapper
    return decorator


@task(bind=True)
@add_to_history(
    before="Choosing an inhouse machine based on slavealloc",
    after="Chose inhouse machine {retval!s}")
def choose_inhouse_machine(self, loanid, loan_class):
    logger.debug("Choosing inhouse machine")
    url = furl(current_app.config.get("SLAVEALLOC_URL", None))
    # XXX: ToDo raise fatal if no slavealloc
    url.path.add("slaves")
    url.args["enabled"] = 1
    try:
        all_slaves = requests.get(str(url)).json()
    except RequestException as exc:
        logger.exception("Exception: %s" % exc)
        self.retry(exc=exc)
    # pylint silence
    # available_slaves = filter(slave_mappings.slave_filter(loan_class), all_slaves)
    available_slaves = [slave for slave in all_slaves
                        if slave_mappings.slave_filter(loan_class)(slave)]
    chosen = random.choice(available_slaves)
    logger.debug("Chosen Slave = %s" % chosen)
    return chosen['name']


@task(bind=True)
@add_to_history(
    before="Identifying aws machine name to use",
    after="Chose aws machine {retval!s}")
def choose_aws_machine(self, loanid, loan_class):
    logger.debug("Choosing aws machine name")
    # We use foo-$user_shortname$N where $N is optional only if
    # there exists another active loan with the foo-$user prefix
    l = Loans.query.get(loanid)
    prefix = slave_mappings.slavetype_to_awsprefix(loan_class)
    user_shortname = l.human.ldap.split("@")[0]
    bare_name = prefix + "-" + user_shortname
    similar_loans = Loans.query \
                         .filter(Loans.machine_id == Machines.id) \
                         .filter(Machines.fqdn.like(bare_name + "%")) \
                         .filter(~Loans.status.in_(["COMPLETE"])) \
                         .order_by(Machines.fqdn.desc())
    if similar_loans.count():
        existing_aws_loan = similar_loans.first().machine.fqdn
        shortname = existing_aws_loan.split(".")[0]
        this_name = bare_name + str(int(shortname[len(bare_name):])) + 1
    else:
        this_name = bare_name
    logger.debug("Chosen Slave Name = %s" % this_name)
    return this_name


@task(bind=True, max_retries=None)
@add_to_history(
    before="Identifying FQDN and IP of {args[1]}",
    after="Acquired FQDN and IP")
def fixup_machine(self, machine, loanid):
    try:
        fqdn = socket.getfqdn("%s.build.mozilla.org" % machine)
        ipaddress = socket.gethostbyname("%s.build.mozilla.org" % machine)
        session = current_app.db.session('relengapi')
        m = Machines.as_unique(session,
                               fqdn=fqdn,
                               ipaddress=ipaddress)
        l = session.query(Loans).get(loanid)
        l.machine = m
        session.commit()
        l = session.query(Loans).get(loanid)
    except Exception as exc:  # pylint: disable=W0703
        logger.exception(exc)
        self.retry(exc=exc)


@task(bind=True)
@add_to_history(
    before="Setup tracking bug for {args[1]}",
    after="Tracking bug {retval!s} linked with loan")
def bmo_set_tracking_bug(self, machine, loanid):
    try:
        l = Loans.query.get(loanid)
        assert l.bug_id

        bug_comment = "Being loaned to %s in Bug %s" % (l.human.ldap, l.bug_id)

        tracking_bug = bugzilla.ProblemTrackingBug(machine, loadInfo=False)
        try:
            tracking_bug.refresh()
        except bzrest.errors.BugNotFound:
            logger.info("Couldn't find bug, creating it...")
            tracking_bug.create(comment=bug_comment, depends_on=l.bug_id)

        if tracking_bug.data:
            data = {
                "depends_on": {
                    "add": [l.bug_id],
                },
            }
            if not tracking_bug.data["is_open"]:
                data["status"] = "REOPENED"
            tracking_bug.add_comment(bug_comment, data=data)
        if not tracking_bug.id:
            raise ValueError("Unexpected result from bmo, retry")
        return tracking_bug.id
    except Exception as exc:
        logger.exception(exc)
        self.retry(exc=exc)


@task(bind=True, max_retries=None)
@add_to_history(
    before="Disabling in slavealloc (via slaveapi)",
    after="Disable request sent to slavealloc (via slaveapi)")
def slavealloc_disable(self, machine, loanid):
    try:
        url = furl(current_app.config.get("SLAVEAPI_URL", None))
        url.path.add(machine).add("actions").add("disable")
        loan_bug = Loans.query.get(loanid).bug_id
        postdata = dict(reason="Being loaned on slaveloan bug %s" % loan_bug)
        retry(requests.post, args=(str(url),), kwargs=dict(data=postdata)).json()
        return machine
    except Exception as exc:  # pylint: disable=W0703
        logger.exception(exc)
        self.retry(exc=exc)


@task(bind=True)
@add_to_history(
    before="Filing the loan bug if needed",
    after="Loan is tracked in bug {retval!s}")
def bmo_file_loan_bug(self, loanid, slavetype, *args, **kwargs):
    try:
        session = current_app.db.session('relengapi')
        l = session.query(Loans).get(loanid)
        if l.bug_id:
            # Nothing to do, bug ID passed in
            return l.bug_id

        bmo_id = l.human.bugzilla
        bug_id = bugzilla.create_loan_bug(loan_id=loanid,
                                          slavetype=slavetype,
                                          bugzilla_username=bmo_id)
        if not bug_id:
            raise ValueError("Unexpected result from bmo, retry")
        l.bug_id = bug_id
        session.commit()
        return bug_id
    except Exception as exc:
        logger.exception(exc)
        self.retry(exc=exc)


@task(bind=True)
@add_to_history(
    after="Waiting for a human to perform {kwargs[action_name]} (id {retval!s})")
def register_action_needed(self, loanid, action_name):
    if not action_name:
        raise ValueError("must supply an action name")
    try:
        session = current_app.db.session('relengapi')
        l = session.query(Loans).get(loanid)
        if action_name == "add_to_vpn":
            action_message = (
                "Add user (%s) and machine (%s) to the VPN. "
                "Following https://wiki.mozilla.org/ReleaseEngineering/How_To/Update_VPN_ACL"
                % (l.human.ldap, l.machine.fqdn)
            )
        elif action_name == "create_aws_system":
            action_message = (
                "Create an aws machine for %s of the type requested (see loan history)."
                " Following "
                "https://wiki.mozilla.org/ReleaseEngineering/How_To/Loan_a_Slave#AWS_machines"
                % (l.human.ldap,)
            )
<<<<<<< HEAD
        elif action_name == "clean_secrets":
            action_message = (
                "Clean secrets from the machine. See instructions at "
                "https://wiki.mozilla.org/ReleaseEngineering/How_To/Loan_a_Slave#Cleaning"
            )
        elif action_name == "notify_compelte":
            action_message = (
                "Notify the loanee in e-mail and the loan bug (Bug %s) that the loan is ready. "
                "See template text for both in "
                "https://wiki.mozilla.org/ReleaseEngineering/How_To/Loan_a_Slave#Notifying"
                % l.bug_id
=======
        elif action_name == "gpo_switch":
            action_message = (
                "Need to switch host (%s) to be in the Loaner GPO group. Follow "
                "https://wiki.mozilla.org/ReleaseEngineering/How_To/Loan_a_Slave"
                "#t-xp32-ix.2C_t-w732-ix.2C_t-w864-ix.2C_w64-ix-slave "
                "for more information"
                % (l.machine.fqdn)
>>>>>>> ad9c7ec4
            )
        else:
            raise ValueError("Invalid action name")
        action = ManualActions(for_loan=l,
                               timestamp_start=tz.utcnow(),
                               msg=action_message)
        session.add(action)
        session.commit()
        return action.id
    except ValueError:
        raise  # Don't indefinitely retry in this case
    except Exception as exc:
        self.retry(exc=exc)


@task(bind=True, max_retries=None, default_retry_delay=60)
@add_to_history(
    after="Noticed that a human performed pending action (id {args[1]}), continuing")
def waitfor_action(self, action_id, loanid):
    try:
        action = ManualActions.query.get(action_id)
        if not action.timestamp_complete:
            raise Exception("Retry me")
    except Exception as exc:
        logger.debug("Retrying...")
        self.retry(exc=exc)


@task(bind=True, max_retries=None)
@add_to_history(
    before="Calling slaveapi's disable method to disable from buildbot",
    after="Disable request sent")
def start_disable_slave(self, machine, loanid):
    try:
        url = furl(current_app.config.get("SLAVEAPI_URL", None))
        url.path.add(machine).add("actions").add("shutdown_buildslave")
        ret = retry(requests.post, args=(str(url),), ).json()
        return (ret["requestid"], machine)
    except Exception as exc:
        logger.exception(exc)
        self.retry(exc=exc)


@task(bind=True, max_retries=None)
@add_to_history(
    after="Noticed that machine was disabled (or waiting timed out)")
def waitfor_disable_slave(self, data, loanid):
    requestid, machine = data
    try:
        url = furl(current_app.config.get("SLAVEAPI_URL", None))
        url.path.add(machine).add("actions").add("shutdown_buildslave")
        url.args["requestid"] = requestid
        ret = retry(requests.get, args=(str(url),), kwargs=dict()).json()
        if ret["state"] in (0, 1):
            # 0 = PENDING, 1 = RUNNING (3=Failed and 2=Success)
            raise Exception("Continue waiting for disabled slave")
    except Exception as exc:
        self.retry(exc=exc)


@task()
def dummy_task(*args, **kwargs):
    pass

bmo_file_gpo_bug = dummy_task
bmo_waitfor_bug = dummy_task
clean_secrets = dummy_task
update_loan_bug_with_details = dummy_task
email_loan_details = dummy_task<|MERGE_RESOLUTION|>--- conflicted
+++ resolved
@@ -231,7 +231,6 @@
                 "https://wiki.mozilla.org/ReleaseEngineering/How_To/Loan_a_Slave#AWS_machines"
                 % (l.human.ldap,)
             )
-<<<<<<< HEAD
         elif action_name == "clean_secrets":
             action_message = (
                 "Clean secrets from the machine. See instructions at "
@@ -243,7 +242,7 @@
                 "See template text for both in "
                 "https://wiki.mozilla.org/ReleaseEngineering/How_To/Loan_a_Slave#Notifying"
                 % l.bug_id
-=======
+            )
         elif action_name == "gpo_switch":
             action_message = (
                 "Need to switch host (%s) to be in the Loaner GPO group. Follow "
@@ -251,7 +250,6 @@
                 "#t-xp32-ix.2C_t-w732-ix.2C_t-w864-ix.2C_w64-ix-slave "
                 "for more information"
                 % (l.machine.fqdn)
->>>>>>> ad9c7ec4
             )
         else:
             raise ValueError("Invalid action name")
